import * as EventEmitter from 'events';
import * as msgpack from 'notepack.io';
import * as WebSocket from 'ws';

import { merge, registerGracefulShutdown, spliceOne } from './Utils';

import { Client, generateId, isValidId } from './index';
import { IpcProtocol, Protocol, send } from './Protocol';

import { RegisteredHandler } from './matchmaker/RegisteredHandler';
import { Room, RoomAvailable, RoomConstructor } from './Room';

import { LocalPresence } from './presence/LocalPresence';
import { Presence } from './presence/Presence';

import { debugErrors, debugMatchMaking } from './Debug';

export type ClientOptions = any;

export interface RoomWithScore {
  roomId: string;
  score: number;
}

const PRESENCE_TIMEOUT = Number(process.env.COLYSEUS_PRESENCE_TIMEOUT || 8000); // remote room calls timeout

export class MatchMaker {
  protected isGracefullyShuttingDown: boolean = false;

  private handlers: {[id: string]: RegisteredHandler} = {};
  private localRooms: {[roomId: string]: Room} = {};

  private presence: Presence;

  constructor(presence?: Presence) {
    this.presence = presence || new LocalPresence();
  }

  public async connectToRoom(client: Client, roomId: string) {
    const room = this.localRooms[roomId];
    const clientOptions = client.options;
    const auth = client.auth;

    // assign sessionId to socket connection.
    client.sessionId = await this.presence.hget(roomId, client.id);

<<<<<<< HEAD
    }).catch(err => {
      // application level error
      if (err instanceof Error) { err = err.message; }

      send(client, [Protocol.JOIN_ERROR, roomId, err]);

      client.close();
    });
=======
    // clean temporary data
    delete clientOptions.auth;
    delete clientOptions.requestId;
    delete client.options;

    if (this.localRooms[roomId]) {
      (room as any)._onJoin(client, clientOptions, client.auth);
>>>>>>> e73ad5b0

    } else {
      const remoteSessionSub = `${roomId}:${client.sessionId}`;

      this.presence.subscribe(remoteSessionSub, (message) => {
        const [method, data] = message;

        if (method === 'send') {
          client.send(new Buffer(data), { binary: true });

        } else if (method === 'close') {
          client.close(data);
        }
      });

      await this.remoteRoomCall(roomId, '_onJoin', [{
        id: client.id,
        remote: true,
        sessionId: client.sessionId,
      }, clientOptions, client.auth]);

      // forward 'message' events to room's process
      client.on('message', (data: Buffer | ArrayBuffer) => {
        // compatibility with uws
        if (data instanceof ArrayBuffer) { data = new Buffer(data); }

        this.remoteRoomCall(roomId, '_emitOnClient', [client.sessionId, Array.from(data)]);
      });

      // forward 'close' events to room's process
      client.once('close', (_) => {
        this.presence.unsubscribe(remoteSessionSub);
        this.remoteRoomCall(roomId, '_emitOnClient', [client.sessionId, 'close']);
      });
    }

    // clear reserved seat of connecting client into the room
    this.presence.hdel(roomId, client.id);
  }

  /**
   * Create or joins the client into a particular room
   *
   * The client doesn't join instantly because this method is called from the
   * match-making process. The client will request a new WebSocket connection
   * to effectively join into the room created/joined by this method.
   */
  public async onJoinRoomRequest(client: Client, roomToJoin: string, clientOptions: ClientOptions): Promise<string> {
    const hasHandler = this.hasHandler(roomToJoin);
    let roomId: string;

    if (!hasHandler && isValidId(roomToJoin)) {
      roomId = roomToJoin;
    }

    if (!hasHandler && !isValidId(roomToJoin)) {
      throw new Error('join_request_fail');
    }

    clientOptions.sessionId = generateId();

    // check if there's an existing room with provided name available to join
    if (hasHandler) {
      const bestRoomByScore = (await this.getAvailableRoomByScore(roomToJoin, clientOptions))[0];
      if (bestRoomByScore && bestRoomByScore.roomId) {
        roomId = bestRoomByScore.roomId;
      }
    }

    if (isValidId(roomId)) {
      roomId = await this.joinById(roomId, clientOptions);
    }

    // if couldn't join a room by its id, let's try to create a new one
    if (!roomId && hasHandler) {
      roomId = this.create(roomToJoin, clientOptions);
    }

    if (roomId) {
      // Reserve a seat for client id
      this.presence.hset(roomId, client.id, clientOptions.sessionId);

    } else {
      throw new Error('join_request_fail');
    }

    return roomId;
  }

  public async remoteRoomCall(roomId: string, method: string, args?: any[]) {
    const room = this.localRooms[roomId];

    if (!room) {
      return new Promise((resolve, reject) => {
        let unsubscribeTimeout: NodeJS.Timer;

        const requestId = generateId();
        const channel = `${roomId}:${requestId}`;

        const unsubscribe = () => {
          this.presence.unsubscribe(channel);
          clearTimeout(unsubscribeTimeout);
        };

        this.presence.subscribe(channel, (message) => {
          const [code, data] = message;
          if (code === IpcProtocol.SUCCESS) {
            resolve(data);

          } else if (code === IpcProtocol.ERROR) {
            reject(data);
          }
          unsubscribe();
        });

        this.presence.publish(this.getRoomChannel(roomId), [method, requestId, args]);

        unsubscribeTimeout = setTimeout(() => {
          unsubscribe();
          reject(new Error('remote room timed out'));
        }, PRESENCE_TIMEOUT);
      });

    } else {
      if (!args && typeof(room[method]) !== 'function') {
        return room[method];
      }

      return room[method].apply(room, args);
    }
  }

  public registerHandler(name: string, klass: RoomConstructor, options: any = {}) {
    const registeredHandler = new RegisteredHandler(klass, options);

    this.handlers[ name ] = registeredHandler;

    return registeredHandler;
  }

  public hasHandler(name: string) {
    return this.handlers[ name ] !== undefined;
  }

  public async joinById(roomId: string, clientOptions: ClientOptions): Promise<string> {
    const exists = await this.presence.exists(this.getRoomChannel(roomId));

    if (!exists) {
      debugErrors(`trying to join non-existant room "${ roomId }"`);
      return;

    } else if (await this.remoteRoomCall(roomId, 'hasReachedMaxClients')) {
      debugErrors(`room "${ roomId }" reached maxClients.`);
      return;

    } else if (!(await this.remoteRoomCall(roomId, 'requestJoin', [clientOptions, false]))) {
      debugErrors(`can't join room "${ roomId }" with options: ${ JSON.stringify(clientOptions) }`);
      return;
    }

    return roomId;
  }

  public async getAvailableRoomByScore(roomName: string, clientOptions: ClientOptions): Promise<RoomWithScore[]> {
    return (await this.getRoomsWithScore(roomName, clientOptions)).
      sort((a, b) => b.score - a.score);
  }

  public create(roomName: string, clientOptions: ClientOptions): string {
    const registeredHandler = this.handlers[ roomName ];
    const room = new registeredHandler.klass(this.presence);

    // set room options
    room.roomId = generateId();
    room.roomName = roomName;

    if (room.onInit) {
      room.onInit(merge({}, clientOptions, registeredHandler.options));
    }

    // imediatelly ask client to join the room
    if ( room.requestJoin(clientOptions, true) ) {
      debugMatchMaking('spawning \'%s\' on process %d', roomName, process.pid);

      room.on('lock', this.lockRoom.bind(this, roomName, room));
      room.on('unlock', this.unlockRoom.bind(this, roomName, room));
      room.on('join', this.onClientJoinRoom.bind(this, room));
      room.on('leave', this.onClientLeaveRoom.bind(this, room));
      room.once('dispose', this.disposeRoom.bind(this, roomName, room));

      // room always start unlocked
      this.createRoomReferences(room);

      registeredHandler.emit('create', room);

      return room.roomId;

    } else {
      (room as any)._dispose();
      return undefined;
    }
  }

  public async getAvailableRooms(roomName: string): Promise<RoomAvailable[]> {
    const roomIds = await this.presence.smembers(roomName);
    const availableRooms: RoomAvailable[] = [];

    await Promise.all(roomIds.map(async (roomId) => {
      const availability: RoomAvailable = await this.remoteRoomCall(roomId, 'getAvailableData');

      if (availability) {
        availableRooms.push(availability);
      }

      return true;
    }));

    return availableRooms;
  }

  // used only for testing purposes
  public getRoomById(roomId: string) {
    return this.localRooms[roomId];
  }

  public gracefullyShutdown() {
    if (this.isGracefullyShuttingDown) {
      return Promise.reject(false);
    }

    this.isGracefullyShuttingDown = true;

    const promises = [];

    for (const roomId in this.localRooms) {
      if (!this.localRooms.hasOwnProperty(roomId)) {
        continue;
      }

      const room = this.localRooms[roomId];

      // disable autoDispose temporarily, which allow potentially retrieving a
      // Promise from user's `onDispose` method.
      room.autoDispose = false;

      promises.push( room.disconnect() );
      promises.push( (room as any)._dispose() );

      room.emit('dispose');
    }

    return Promise.all(promises);
  }

  protected async getRoomsWithScore(roomName: string, clientOptions: ClientOptions): Promise<RoomWithScore[]> {
    const roomsWithScore: RoomWithScore[] = [];
    const roomIds = await this.presence.smembers(roomName);
    const remoteRequestJoins = [];

    await Promise.all(roomIds.map(async (roomId) => {
      const maxClientsReached = await this.remoteRoomCall(roomId, 'hasReachedMaxClients');

      // check maxClients before requesting to join.
      if (maxClientsReached) { return; }

      const localRoom = this.localRooms[roomId];
      if (!localRoom) {
        remoteRequestJoins.push(new Promise(async (resolve, reject) => {
          const score = await this.remoteRoomCall(roomId, 'requestJoin', [clientOptions, false]);
          resolve({ roomId, score });
        }));

      } else {
        roomsWithScore.push({
          roomId,
          score: localRoom.requestJoin(clientOptions, false) as number,
        });
      }

      return true;
    }));

    return (await Promise.all(remoteRequestJoins)).concat(roomsWithScore);
  }

  protected createRoomReferences(room: Room): boolean {
    if (!this.localRooms[room.roomId]) {
      this.localRooms[room.roomId] = room;

      // cache on which process the room is living.
      this.presence.sadd(room.roomName, room.roomId);

      this.presence.subscribe(this.getRoomChannel(room.roomId), (message) => {
        const [ method, requestId, args ] = message;

        const reply = (data) => {
          this.presence.publish(`${room.roomId}:${requestId}`, data);
        };

        // reply with property value
        if (!args && typeof(room[method]) !== 'function') {
          return reply([IpcProtocol.SUCCESS, room[method]]);
        }

        // reply with method result
        let response: any;
        try {
          response = room[method].apply(room, args);

        } catch (e) {
          debugErrors(e.stack || e);
          return reply([IpcProtocol.ERROR, e.message || e]);
        }

        if (!(response instanceof Promise)) {
          return reply([IpcProtocol.SUCCESS, response]);
        }

        response.
          then((result) => reply([IpcProtocol.SUCCESS, result])).
          catch((e) => {
            debugErrors(e.stack || e);
            reply([IpcProtocol.ERROR, e.message || e]);
          });
      });

      return true;
    }
  }

  protected clearRoomReferences(room: Room) {
    if (this.localRooms[room.roomId]) {
      this.presence.srem(room.roomName, room.roomId);

      // clear list of connecting clients.
      this.presence.del(room.roomId);

      delete this.localRooms[room.roomId];
    }
  }

  protected getRoomChannel(roomId) {
    return `$${roomId}`;
  }

  private onClientJoinRoom(room: Room, client: Client) {
    this.handlers[room.roomName].emit('join', room, client);
  }

  private onClientLeaveRoom(room: Room, client: Client) {
    this.handlers[room.roomName].emit('leave', room, client);
  }

  private lockRoom(roomName: string, room: Room): void {
    this.clearRoomReferences(room);

    // emit public event on registered handler
    this.handlers[room.roomName].emit('lock', room);
  }

  private unlockRoom(roomName: string, room: Room) {
    if (this.createRoomReferences(room)) {

      // emit public event on registered handler
      this.handlers[room.roomName].emit('unlock', room);
    }
  }

  private disposeRoom(roomName: string, room: Room): void {
    debugMatchMaking('disposing \'%s\' on process %d', roomName, process.pid);

    // emit disposal on registered session handler
    this.handlers[roomName].emit('dispose', room);

    // remove from available rooms
    this.clearRoomReferences(room);

    // unsubscribe from remote connections
    this.presence.unsubscribe(this.getRoomChannel(room.roomId));
  }

}<|MERGE_RESOLUTION|>--- conflicted
+++ resolved
@@ -44,16 +44,6 @@
     // assign sessionId to socket connection.
     client.sessionId = await this.presence.hget(roomId, client.id);
 
-<<<<<<< HEAD
-    }).catch(err => {
-      // application level error
-      if (err instanceof Error) { err = err.message; }
-
-      send(client, [Protocol.JOIN_ERROR, roomId, err]);
-
-      client.close();
-    });
-=======
     // clean temporary data
     delete clientOptions.auth;
     delete clientOptions.requestId;
@@ -61,7 +51,6 @@
 
     if (this.localRooms[roomId]) {
       (room as any)._onJoin(client, clientOptions, client.auth);
->>>>>>> e73ad5b0
 
     } else {
       const remoteSessionSub = `${roomId}:${client.sessionId}`;
