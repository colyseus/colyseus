--- conflicted
+++ resolved
@@ -8,6 +8,7 @@
 import { RegisteredHandler } from './matchmaker/RegisteredHandler';
 import { Presence } from './presence/Presence';
 
+import { Type } from './types';
 import { Room } from './Room';
 import { registerGracefulShutdown } from './Utils';
 
@@ -17,14 +18,10 @@
 
 import { MatchMakeError } from './errors/MatchMakeError';
 import { Protocol } from './Protocol';
-<<<<<<< HEAD
 import { Transport } from './transport/Transport';
 
 import { TCPTransport } from './transport/TCP/TCPTransport';
 import { WebSocketTransport } from './transport/WebSocket/WebSocketTransport';
-=======
-import { Type } from './types';
->>>>>>> 0b852068
 
 export type ServerOptions = IServerOptions & {
   pingInterval?: number,
