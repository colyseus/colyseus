{
  "name": "colyseus",
  "version": "0.14.23",
  "description": "Multiplayer Framework for Node.js.",
  "input": "./src/index.ts",
  "main": "./src/index.js",
  "typings": "./build/index.d.ts",
  "scripts": {
    "test": "TS_NODE_PROJECT=../../tsconfig/tsconfig.test.json COLYSEUS_SEAT_RESERVATION_TIME=0.3 COLYSEUS_PRESENCE_SHORT_TIMEOUT=300 c8 mocha --require ts-node/register test/**Test.ts test/**/**Test.ts --exit --timeout 15000"
  },
  "author": "Endel Dreyer",
  "license": "MIT",
  "keywords": [
    "colyseus",
    "multiplayer",
    "netcode",
    "realtime",
    "networking",
    "websockets"
  ],
  "files": [
    "build"
  ],
  "repository": {
    "type": "git",
    "url": "git://github.com/colyseus/colyseus.git"
  },
  "homepage": "https://colyseus.io/",
  "engines": {
    "node": ">= 14.x"
  },
  "dependencies": {
<<<<<<< HEAD
    "@colyseus/core": "^0.14.20",
    "@colyseus/mongoose-driver": "^0.14.21",
    "@colyseus/redis-presence": "^0.14.20",
    "@colyseus/ws-transport": "^0.14.21"
=======
    "@colyseus/core": "0.14.20"
>>>>>>> b7f2bbbc
  },
  "gitHead": "320a0325f01eff3cd7afa8fb2efa80077ebdbf4a"
}<|MERGE_RESOLUTION|>--- conflicted
+++ resolved
@@ -30,14 +30,7 @@
     "node": ">= 14.x"
   },
   "dependencies": {
-<<<<<<< HEAD
-    "@colyseus/core": "^0.14.20",
-    "@colyseus/mongoose-driver": "^0.14.21",
-    "@colyseus/redis-presence": "^0.14.20",
-    "@colyseus/ws-transport": "^0.14.21"
-=======
     "@colyseus/core": "0.14.20"
->>>>>>> b7f2bbbc
   },
   "gitHead": "320a0325f01eff3cd7afa8fb2efa80077ebdbf4a"
 }