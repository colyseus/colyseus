{
  "name": "colyseus",
  "version": "0.14.8",
  "description": "Multiplayer Framework for Node.js.",
  "main": "./lib/index.js",
  "module": "./esm/index.mjs",
  "typings": "./lib/index.d.ts",
  "scripts": {
<<<<<<< HEAD
    "prepare": "rm -rf lib && tsc -d",
=======
    "build": "tsc -d && rollup -c rollup.config.js",
    "clear": "rimraf lib && rimraf esm",
>>>>>>> c98ba40a
    "watch": "tsc -d -w",
    "start": "nodemon --watch 'src/**/*.ts' --exec 'ts-node' usage/Server.ts",
    "test": "COLYSEUS_SEAT_RESERVATION_TIME=0.3 COLYSEUS_PRESENCE_SHORT_TIMEOUT=300 nyc mocha --require ts-node/register test/**Test.ts test/**/**Test.ts --exit --timeout 15000",
    "tslint": "tslint --project .",
    "update-contributors": "all-contributors generate",
    "prepublishOnly": "npm run clear && npm run build"
  },
  "author": "Endel Dreyer",
  "license": "MIT",
  "keywords": [
    "colyseus",
    "multiplayer",
    "netcode",
    "realtime",
    "networking",
    "websockets"
  ],
  "files": [
    "lib",
    "esm",
    "LICENSE",
    "README.md"
  ],
  "repository": {
    "type": "git",
    "url": "git://github.com/colyseus/colyseus.git"
  },
  "homepage": "https://colyseus.io/",
  "engines": {
    "node": ">= 12.x"
  },
  "dependencies": {
    "@colyseus/schema": "^1.0.15",
    "@gamestdio/timer": "^1.3.0",
    "@types/redis": "^2.8.12",
    "@types/ws": "^6.0.1",
    "debug": "^4.0.1",
    "fast-json-patch": "^2.0.5",
    "fossil-delta": "^1.0.1",
    "internal-ip": "^4.3.0",
    "nanoid": "^2.0.0",
    "nonenumerable": "^1.0.1",
    "notepack.io": "^2.2.0",
    "ws": "^7.1.0"
  },
  "devDependencies": {
    "@rollup/plugin-commonjs": "^17.1.0",
    "@rollup/plugin-node-resolve": "^11.2.0",
    "@rollup/plugin-typescript": "^8.2.0",
    "@types/debug": "^0.0.31",
    "@types/express": "^4.16.1",
    "@types/fossil-delta": "^1.0.0",
    "@types/koa": "^2.0.49",
    "@types/mocha": "^5.2.7",
    "@types/node": "^13.13.5",
    "@types/sinon": "^4.3.3",
    "all-contributors-cli": "^5.4.0",
    "benchmark": "^2.1.1",
    "colyseus.js": "^0.14.1",
    "cors": "^2.8.5",
    "express": "^4.16.2",
    "httpie": "^1.1.2",
    "koa": "^2.8.1",
    "mocha": "^5.1.1",
    "nodemon": "^1.14.8",
    "nyc": "^14.1.1",
    "rimraf": "^2.7.1",
    "rollup": "^2.41.0",
    "rollup-plugin-node-externals": "^2.2.0",
    "sinon": "^4.0.0",
    "ts-node": "^7.0.1",
    "tslint": "^5.11.0",
    "typescript": "^3.9.6"
  },
  "optionalDependencies": {
    "mongoose": "^5.11.3",
    "redis": "^2.8.0"
  },
  "greenkeeper": {
    "ignore": [
      "mocha",
      "ts-node",
      "nodemon",
      "@types/node",
      "@types/mocha",
      "@types/sinon",
      "typedoc",
      "sinon",
      "benchmark"
    ]
  },
  "nyc": {
    "extension": [
      ".ts"
    ],
    "include": [
      "src",
      "test"
    ],
    "reporter": [
      "html",
      "lcov"
    ],
    "all": true
  }
}<|MERGE_RESOLUTION|>--- conflicted
+++ resolved
@@ -6,12 +6,8 @@
   "module": "./esm/index.mjs",
   "typings": "./lib/index.d.ts",
   "scripts": {
-<<<<<<< HEAD
-    "prepare": "rm -rf lib && tsc -d",
-=======
     "build": "tsc -d && rollup -c rollup.config.js",
     "clear": "rimraf lib && rimraf esm",
->>>>>>> c98ba40a
     "watch": "tsc -d -w",
     "start": "nodemon --watch 'src/**/*.ts' --exec 'ts-node' usage/Server.ts",
     "test": "COLYSEUS_SEAT_RESERVATION_TIME=0.3 COLYSEUS_PRESENCE_SHORT_TIMEOUT=300 nyc mocha --require ts-node/register test/**Test.ts test/**/**Test.ts --exit --timeout 15000",
