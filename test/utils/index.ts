--- conflicted
+++ resolved
@@ -7,12 +7,8 @@
 
 import { LocalDriver } from "../../src/matchmaker/drivers/LocalDriver";
 import { MongooseDriver } from "../../src/matchmaker/drivers/MongooseDriver";
-<<<<<<< HEAD
-import { LocalPresence, RedisPresence, Presence, Client } from "../../src";
+import { LocalPresence, RedisPresence, Presence, Client, Deferred } from "../../src";
 import { ClientState } from "../../src/transport/Transport";
-=======
-import { LocalPresence, RedisPresence, Presence, Deferred } from "../../src";
->>>>>>> 0b852068
 
 export const DRIVERS = [ new LocalDriver(), ];
 export const PRESENCE_IMPLEMENTATIONS: Presence[] = [ new LocalPresence(), ];
