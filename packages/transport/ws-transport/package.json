{
  "name": "@colyseus/ws-transport",
<<<<<<< HEAD
  "version": "0.16.0-preview.7",
=======
  "version": "0.15.3",
>>>>>>> 1a7da98c
  "input": "./src/index.ts",
  "main": "./build/index.js",
  "module": "./build/index.mjs",
  "typings": "./build/index.d.ts",
  "exports": {
    ".": {
      "import": "./build/index.mjs",
      "require": "./build/index.js"
    }
  },
  "dependencies": {
<<<<<<< HEAD
    "@colyseus/core": "workspace:^",
    "@types/ws": "^8.5.0",
    "ws": "^8.18.0"
=======
    "@types/ws": "^7.4.4",
    "ws": "^8.18.0"
  },
  "devDependencies": {
    "@colyseus/core": "workspace:^"
  },
  "peerDependencies": {
    "@colyseus/core": "0.15.x",
    "@colyseus/schema": ">=1.0.0"
>>>>>>> 1a7da98c
  },
  "author": "Endel Dreyer",
  "license": "MIT",
  "keywords": [
    "colyseus",
    "transport",
    "websockets"
  ],
  "files": [
    "build",
    "LICENSE",
    "README.md"
  ],
  "repository": {
    "type": "git",
    "url": "git://github.com/colyseus/colyseus.git"
  },
  "homepage": "https://colyseus.io/",
  "publishConfig": {
    "access": "public"
  },
  "gitHead": "320a0325f01eff3cd7afa8fb2efa80077ebdbf4a"
}<|MERGE_RESOLUTION|>--- conflicted
+++ resolved
@@ -1,10 +1,6 @@
 {
   "name": "@colyseus/ws-transport",
-<<<<<<< HEAD
   "version": "0.16.0-preview.7",
-=======
-  "version": "0.15.3",
->>>>>>> 1a7da98c
   "input": "./src/index.ts",
   "main": "./build/index.js",
   "module": "./build/index.mjs",
@@ -16,11 +12,6 @@
     }
   },
   "dependencies": {
-<<<<<<< HEAD
-    "@colyseus/core": "workspace:^",
-    "@types/ws": "^8.5.0",
-    "ws": "^8.18.0"
-=======
     "@types/ws": "^7.4.4",
     "ws": "^8.18.0"
   },
@@ -28,9 +19,7 @@
     "@colyseus/core": "workspace:^"
   },
   "peerDependencies": {
-    "@colyseus/core": "0.15.x",
-    "@colyseus/schema": ">=1.0.0"
->>>>>>> 1a7da98c
+    "@colyseus/core": "0.15.x"
   },
   "author": "Endel Dreyer",
   "license": "MIT",
