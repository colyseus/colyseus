import http from 'http';
import querystring from 'querystring';
import uWebSockets from 'uWebSockets.js';

import { debugAndPrintError, DummyServer, ErrorCode, matchMaker, spliceOne, Transport } from '@colyseus/core';
import { uWebSocketClient, uWebSocketWrapper } from './uWebSocketClient';

<<<<<<< HEAD
export type TransportOptions = Omit<uWebSockets.WebSocketBehavior, 'upgrade' | 'open' | 'pong' | 'close' | 'message'>;
=======
export type TransportOptions = Omit<uWebSockets.WebSocketBehavior<any>, "upgrade" | "open" | "pong" | "close" | "message">;
>>>>>>> 072c3329

type RawWebSocketClient = uWebSockets.WebSocket<any> & {
  headers: {[key: string]: string},
  connection: { remoteAddress: string },
};

export class uWebSocketsTransport extends Transport {
    public app: uWebSockets.TemplatedApp;

    protected clients: RawWebSocketClient[] = [];
    protected clientWrappers = new WeakMap<RawWebSocketClient, uWebSocketWrapper>();

    private _listeningSocket: any;

    constructor(options: TransportOptions = {}, appOptions: uWebSockets.AppOptions = {}) {
        super();

        this.app = (appOptions.cert_file_name && appOptions.key_file_name)
            ? uWebSockets.SSLApp(appOptions)
            : uWebSockets.App(appOptions);

        if (!options.maxBackpressure) {
            options.maxBackpressure = 1024 * 1024;
        }

        if (!options.compression) {
            options.compression = uWebSockets.DISABLED;
        }

        if (!options.maxPayloadLength) {
            options.maxPayloadLength = 1024 * 1024;
        }

        // https://github.com/colyseus/colyseus/issues/458
        // Adding a mock object for Transport.server
        if (!this.server) {
          this.server = new DummyServer();
        }

        this.app.ws('/*', {
            ...options,

            upgrade: (res, req, context) => {
                // get all headers
                const headers: {[id: string]: string} = {};
                req.forEach((key, value) => headers[key] = value);

                /* This immediately calls open handler, you must not use res after this call */
                /* Spell these correctly */
                res.upgrade(
                    {
                        connection: {
                          remoteAddress: Buffer.from(res.getRemoteAddressAsText()).toString(),
                        },
                        // compatibility with @colyseus/ws-transport
                        headers,
                        query: req.getQuery(),
                        url: req.getUrl(),
                    },
                    req.getHeader('sec-websocket-key'),
                    req.getHeader('sec-websocket-protocol'),
                    req.getHeader('sec-websocket-extensions'),
                    context,
                );
            },

            open: async (ws: RawWebSocketClient) => {
                // ws.pingCount = 0;
                await this.onConnection(ws);
            },

            // pong: (ws: RawWebSocketClient) => {
            //     ws.pingCount = 0;
            // },

            close: (ws: RawWebSocketClient, code: number, message: ArrayBuffer) => {
                // remove from client list
                spliceOne(this.clients, this.clients.indexOf(ws));

                const clientWrapper = this.clientWrappers.get(ws);
                if (clientWrapper) {
                  this.clientWrappers.delete(ws);

                  // emit 'close' on wrapper
                  clientWrapper.emit('close', code);
                }
            },

            message: (ws: RawWebSocketClient, message: ArrayBuffer, isBinary: boolean) => {
                // emit 'close' on wrapper
                this.clientWrappers.get(ws)?.emit('message', Buffer.from(message.slice(0)));
            },

        });

        this.registerMatchMakeRequest();
    }

    public listen(port: number, hostname?: string, backlog?: number, listeningListener?: () => void) {
        this.app.listen(port, (listeningSocket: any) => {
          this._listeningSocket = listeningSocket;
          listeningListener?.();
          // Mocking Transport.server behaviour, https://github.com/colyseus/colyseus/issues/458
          this.server.emit('listening');
        });
        return this;
    }

    public shutdown() {
        if (this._listeningSocket) {
          uWebSockets.us_listen_socket_close(this._listeningSocket);
          // Mocking Transport.server behaviour, https://github.com/colyseus/colyseus/issues/458
          this.server.emit('close');
        }
    }

    public simulateLatency(milliseconds: number) {
        const originalRawSend = uWebSocketClient.prototype.raw;
        uWebSocketClient.prototype.raw = function() {
          setTimeout(() => originalRawSend.apply(this, arguments), milliseconds);
        };
    }

    protected async onConnection(rawClient: RawWebSocketClient) {
        const wrapper = new uWebSocketWrapper(rawClient);
        // keep reference to client and its wrapper
        this.clients.push(rawClient);
        this.clientWrappers.set(rawClient, wrapper);

        // @ts-ignore
        const query = rawClient.query;
        // @ts-ignore
        const url = rawClient.url;
        const searchParams = querystring.parse(query);

        const sessionId = searchParams.sessionId as string;
        const processAndRoomId = url.match(/\/[a-zA-Z0-9_\-]+\/([a-zA-Z0-9_\-]+)$/);
        const roomId = processAndRoomId && processAndRoomId[1];

        const room = matchMaker.getRoomById(roomId);
        const client = new uWebSocketClient(sessionId, wrapper);

        //
        // TODO: DRY code below with all transports
        //

        try {
            if (!room || !room.hasReservedSeat(sessionId, searchParams.reconnectionToken as string)) {
                throw new Error('seat reservation expired.');
            }

            await room._onJoin(client, rawClient as unknown as http.IncomingMessage);
        } catch (e) {
            debugAndPrintError(e);

            // send error code to client then terminate
            client.error(e.code, e.message, () => rawClient.close());
        }
    }

    protected registerMatchMakeRequest() {
        // TODO: DRY with Server.ts
        const matchmakeRoute = 'matchmake';
        const allowedRoomNameChars = /([a-zA-Z_\-0-9]+)/gi;

        const writeHeaders = (req: uWebSockets.HttpRequest, res: uWebSockets.HttpResponse) => {
            // skip if aborted
            if (res.aborted) { return; }

            const headers = Object.assign(
                {},
                matchMaker.controller.DEFAULT_CORS_HEADERS,
                matchMaker.controller.getCorsHeaders.call(undefined, req),
            );

            for (const header in headers) {
                res.writeHeader(header, headers[header].toString());
            }

            return true;
        };

        const writeError = (res: uWebSockets.HttpResponse, error: { code: number, error: string }) => {
            // skip if aborted
            if (res.aborted) { return; }

            res.writeStatus('406 Not Acceptable');
            res.end(JSON.stringify(error));
        };

        const onAborted = (res: uWebSockets.HttpResponse) => {
          res.aborted = true;
        };

        this.app.options('/matchmake/*', (res, req) => {
            res.onAborted(() => onAborted(res));

            if (writeHeaders(req, res)) {
              res.writeStatus('204 No Content');
              res.end();
            }
        });

<<<<<<< HEAD
        this.app.post('/matchmake/*', (res, req) => {
=======

        // @ts-ignore
        this.app.post("/matchmake/*", (res, req) => {
>>>>>>> 072c3329
            res.onAborted(() => onAborted(res));

            // do not accept matchmaking requests if already shutting down
            if (matchMaker.isGracefullyShuttingDown) {
              return res.close();
            }

            writeHeaders(req, res);
            res.writeHeader('Content-Type', 'application/json');

            const url = req.getUrl();
            const matchedParams = url.match(allowedRoomNameChars);
            const matchmakeIndex = matchedParams.indexOf(matchmakeRoute);

            // read json body
            this.readJson(res, async (clientOptions) => {
                try {
                    if (clientOptions === undefined) {
                      throw new Error("invalid JSON input");
                    }

                    const method = matchedParams[matchmakeIndex + 1];
                    const roomName = matchedParams[matchmakeIndex + 2] || '';

                    const response = await matchMaker.controller.invokeMethod(method, roomName, clientOptions);
                    if (!res.aborted) {
                      res.writeStatus('200 OK');
                      res.end(JSON.stringify(response));
                    }

                } catch (e) {
                    debugAndPrintError(e);
                    writeError(res, {
                        code: e.code || ErrorCode.MATCHMAKE_UNHANDLED,
                        error: e.message,
                    });
                }

            });
        });

        // this.app.any("/*", (res, req) => {
        //     res.onAborted(() => onAborted(req));
        //     res.writeStatus("200 OK");
        // });

        this.app.get('/matchmake/*', async (res, req) => {
            res.onAborted(() => onAborted(res));

            writeHeaders(req, res);
            res.writeHeader('Content-Type', 'application/json');

            const url = req.getUrl();
            const matchedParams = url.match(allowedRoomNameChars);
            const roomName = matchedParams.length > 1 ? matchedParams[matchedParams.length - 1] : '';

            try {
                const response = await matchMaker.controller.getAvailableRooms(roomName || '');
                if (!res.aborted) {
                  res.writeStatus('200 OK');
                  res.end(JSON.stringify(response));
                }

            } catch (e) {
                debugAndPrintError(e);
                writeError(res, {
                    code: e.code || ErrorCode.MATCHMAKE_UNHANDLED,
                    error: e.message,
                });
            }
        });
    }

    /* Helper function for reading a posted JSON body */
    /* Extracted from https://github.com/uNetworking/uWebSockets.js/blob/master/examples/JsonPost.js */
    private readJson(res: uWebSockets.HttpResponse, cb: (json: any) => void) {
        let buffer: any;
        /* Register data cb */
        res.onData((ab, isLast) => {
            const chunk = Buffer.from(ab);
            if (isLast) {
                let json;
                if (buffer) {
                    try {
                        // @ts-ignore
                        json = JSON.parse(Buffer.concat([buffer, chunk]));
                    } catch (e) {
                        /* res.close calls onAborted */
                        // res.close();
                        cb(undefined);
                        return;
                    }
                    cb(json);
                } else {
                    try {
                        // @ts-ignore
                        json = JSON.parse(chunk);
                    } catch (e) {
                        /* res.close calls onAborted */
                        // res.close();
                        cb(undefined);
                        return;
                    }
                    cb(json);
                }
            } else {
                if (buffer) {
                    buffer = Buffer.concat([buffer, chunk]);
                } else {
                    buffer = Buffer.concat([chunk]);
                }
            }
        });
    }
}<|MERGE_RESOLUTION|>--- conflicted
+++ resolved
@@ -5,11 +5,8 @@
 import { debugAndPrintError, DummyServer, ErrorCode, matchMaker, spliceOne, Transport } from '@colyseus/core';
 import { uWebSocketClient, uWebSocketWrapper } from './uWebSocketClient';
 
-<<<<<<< HEAD
-export type TransportOptions = Omit<uWebSockets.WebSocketBehavior, 'upgrade' | 'open' | 'pong' | 'close' | 'message'>;
-=======
-export type TransportOptions = Omit<uWebSockets.WebSocketBehavior<any>, "upgrade" | "open" | "pong" | "close" | "message">;
->>>>>>> 072c3329
+
+export type TransportOptions = Omit<uWebSockets.WebSocketBehavior<unknown>, "upgrade" | "open" | "pong" | "close" | "message">;
 
 type RawWebSocketClient = uWebSockets.WebSocket<any> & {
   headers: {[key: string]: string},
@@ -213,13 +210,7 @@
             }
         });
 
-<<<<<<< HEAD
         this.app.post('/matchmake/*', (res, req) => {
-=======
-
-        // @ts-ignore
-        this.app.post("/matchmake/*", (res, req) => {
->>>>>>> 072c3329
             res.onAborted(() => onAborted(res));
 
             // do not accept matchmaking requests if already shutting down
