import EventEmitter from 'events';
import uWebSockets from 'uWebSockets.js';

import { getMessageBytes, Protocol, Client, ClientState, IClientRef, ISendOptions, logger, debugMessage } from '@colyseus/core';
import { Schema } from '@colyseus/schema';

<<<<<<< HEAD
export class uWebSocketWrapper extends EventEmitter implements IClientRef {
  constructor(public ws: uWebSockets.WebSocket) {
=======
export class uWebSocketWrapper extends EventEmitter {
  constructor(public ws: uWebSockets.WebSocket<any>) {
>>>>>>> 072c3329
    super();
  }

  onLeave: (client: Client, code?: number) => Promise<any>;
}

export enum ReadyState {
  CONNECTING = 0,
  OPEN = 1,
  CLOSING = 2,
  CLOSED = 3,
}

export class uWebSocketClient implements Client {
  public sessionId: string;
  public state: ClientState = ClientState.JOINING;
  public readyState: number = ReadyState.OPEN;
  public _enqueuedMessages: any[] = [];
  public _afterNextPatchQueue;
  public _reconnectionToken: string;

  constructor(
    public id: string,
    public _ref: uWebSocketWrapper,
  ) {
    this.sessionId = id;

    _ref.on('close', () => this.readyState = ReadyState.CLOSED);
  }

  get ref() { return this._ref; }
  set ref(_ref: uWebSocketWrapper) {
    this._ref = _ref;
    this.readyState = ReadyState.OPEN;
  }

  public sendBytes(type: any, bytes?: any | ISendOptions, options?: ISendOptions) {
    debugMessage("send bytes(to %s): '%s' -> %j", this.sessionId, type, bytes);

    this.enqueueRaw(
      getMessageBytes.raw(Protocol.ROOM_DATA_BYTES, type, undefined, bytes),
      options,
    );
  }

  public send(messageOrType: any, messageOrOptions?: any | ISendOptions, options?: ISendOptions) {
    debugMessage("send(to %s): '%s' -> %O", this.sessionId, messageOrType, messageOrOptions);

    this.enqueueRaw(
      (messageOrType instanceof Schema)
        ? getMessageBytes[Protocol.ROOM_DATA_SCHEMA](messageOrType)
        : getMessageBytes.raw(Protocol.ROOM_DATA, messageOrType, messageOrOptions),
      options,
    );
  }

  public enqueueRaw(data: ArrayLike<number>, options?: ISendOptions) {
    // use room's afterNextPatch queue
    if (options?.afterNextPatch) {
      this._afterNextPatchQueue.push([this, arguments]);
      return;
    }

    if (this.state === ClientState.JOINING) {
      // sending messages during `onJoin`.
      // - the client-side cannot register "onMessage" callbacks at this point.
      // - enqueue the messages to be send after JOIN_ROOM message has been sent
      this._enqueuedMessages.push(data);
      return;
    }

    this.raw(data, options);
  }

  public raw(data: ArrayLike<number>, options?: ISendOptions, cb?: (err?: Error) => void) {
    if (this.readyState !== ReadyState.OPEN) {
      logger.warn('trying to send data to inactive client', this.sessionId);
      return;
    }

    this._ref.ws.send(new Uint8Array(data), true, false);
  }

  public error(code: number, message: string = '', cb?: (err?: Error) => void) {
    this.raw(getMessageBytes[Protocol.ERROR](code, message), undefined, cb);
  }

  public leave(code?: number, data?: string) {
    if (this.readyState !== ReadyState.OPEN) {
      // connection already closed. ignore.
      return;
    }

    this.readyState = ReadyState.CLOSING;

    if (code !== undefined) {
      this._ref.ws.end(code, data);

    } else {
      this._ref.ws.close();
    }
  }

  public close(code?: number, data?: string) {
    logger.warn('DEPRECATION WARNING: use client.leave() instead of client.close()');
    try {
      throw new Error();
    } catch (e) {
      logger.info(e.stack);
    }
    this.leave(code, data);
  }

  public toJSON() {
    return { sessionId: this.sessionId, readyState: this.readyState };
  }
}<|MERGE_RESOLUTION|>--- conflicted
+++ resolved
@@ -4,13 +4,8 @@
 import { getMessageBytes, Protocol, Client, ClientState, IClientRef, ISendOptions, logger, debugMessage } from '@colyseus/core';
 import { Schema } from '@colyseus/schema';
 
-<<<<<<< HEAD
 export class uWebSocketWrapper extends EventEmitter implements IClientRef {
   constructor(public ws: uWebSockets.WebSocket) {
-=======
-export class uWebSocketWrapper extends EventEmitter {
-  constructor(public ws: uWebSockets.WebSocket<any>) {
->>>>>>> 072c3329
     super();
   }
 
