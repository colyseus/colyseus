--- conflicted
+++ resolved
@@ -73,28 +73,6 @@
   }
 
   // gets recent room caches w/o making multiple simultaneous reads to REDIS
-<<<<<<< HEAD
-  private _roomCachePromise: Promise<Record<string, string>> | null = null;
-  private getRoomCaches() {
-    if (this._roomCachePromise !== null) {
-      // give same list to all those who wait.
-      return this._roomCachePromise;
-    }
-    var newPromise = this._client.hgetall('roomcaches');
-    this._roomCachePromise = newPromise;
-    newPromise.then((result) => {
-      // clear shared promise so we can read it again
-      this._roomCachePromise = null;
-      return result;
-    });
-    return newPromise;
-  }
-
-  public async getRooms() {
-    return Object.entries(await this.getRoomCaches() ?? []).map(
-      ([, roomcache]) => new RoomData(JSON.parse(roomcache), this._client)
-    );
-=======
   private _concurrentRoomCacheRequest?: Promise<Record<string, string>>;
   private _roomCacheRequestByName: {[roomName: string]: Promise<RoomData[]>} = {};
   private getRooms(roomName?: string) {
@@ -128,7 +106,6 @@
     });
 
     return this._roomCacheRequestByName[roomName];
->>>>>>> 4ff32c4f
   }
 
   public async shutdown() {
