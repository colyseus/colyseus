--- conflicted
+++ resolved
@@ -112,12 +112,9 @@
     });
 
     this.setPatchRate(this.patchRate);
-<<<<<<< HEAD
     // set default _autoDisposeTimeout
     this.resetAutoDisposeTimeout(this.seatReservationTime);
-=======
     StatsController.updateTotalRoomStatsCount(true);
->>>>>>> b7f2bbbc
   }
 
   // Optional abstract methods
