import { unpack } from '@colyseus/msgpackr';
import { decode, Iterator, $changes } from '@colyseus/schema';

import Clock from '@colyseus/timer';
import { EventEmitter } from 'events';
import { logger } from './Logger.js';

import { Presence } from './presence/Presence.js';

import { NoneSerializer } from './serializer/NoneSerializer.js';
import { SchemaSerializer } from './serializer/SchemaSerializer.js';
import { Serializer } from './serializer/Serializer.js';

<<<<<<< HEAD
import { ErrorCode, getMessageBytes, Protocol } from './Protocol.js';
import { Deferred, generateId } from './utils/Utils.js';
import { isDevMode } from './utils/DevMode.js';

import { debugAndPrintError, debugMessage } from './Debug.js';
import { ServerError } from './errors/ServerError.js';
import { RoomCache } from './matchmaker/driver/local/LocalDriver.js';
import { AuthContext, Client, ClientArray, ClientPrivate, ClientState, ISendOptions } from './Transport.js';
=======
import { ErrorCode, getMessageBytes, Protocol } from './Protocol';
import { Deferred, generateId, wrapTryCatch } from './utils/Utils';
import { isDevMode } from './utils/DevMode';

import { debugAndPrintError, debugMatchMaking, debugMessage } from './Debug';
import { ServerError } from './errors/ServerError';
import { RoomListingData } from './matchmaker/driver';
import { Client, ClientArray, ClientState, ISendOptions } from './Transport';
import { OnAuthException, OnCreateException, OnDisposeException, OnJoinException, OnLeaveException, OnMessageException, RoomException, SimulationIntervalException, TimedEventException } from './errors/RoomExceptions';
>>>>>>> 1a7da98c

const DEFAULT_PATCH_RATE = 1000 / 20; // 20fps (50ms)
const DEFAULT_SIMULATION_INTERVAL = 1000 / 60; // 60fps (16.66ms)
const noneSerializer = new NoneSerializer();

export const DEFAULT_SEAT_RESERVATION_TIME = Number(process.env.COLYSEUS_SEAT_RESERVATION_TIME || 15);

export type SimulationCallback = (deltaTime: number) => void;

export interface IBroadcastOptions extends ISendOptions {
  except?: Client | Client[];
}

export enum RoomInternalState {
  CREATING = 0,
  CREATED = 1,
  DISPOSING = 2,
}

<<<<<<< HEAD
=======
export type ExtractUserData<T> = T extends ClientArray<infer U> ? U : never;
export type ExtractAuthData<T> = T extends ClientArray<infer _, infer U> ? U : never;

>>>>>>> 1a7da98c
/**
 * A Room class is meant to implement a game session, and/or serve as the communication channel
 * between a group of clients.
 *
 * - Rooms are created on demand during matchmaking by default
 * - Room classes must be exposed using `.define()`
 */
export abstract class Room<State extends object= any, Metadata= any, UserData = any, AuthData = any> {

  /**
   * This property will change on these situations:
   * - The maximum number of allowed clients has been reached (`maxClients`)
   * - You manually locked, or unlocked the room using lock() or `unlock()`.
   *
   * @readonly
   */
  public get locked() {
    return this._locked;
  }

  public get metadata() {
    return this.listing.metadata;
  }

  public listing: RoomCache<Metadata>;

  /**
   * Timing events tied to the room instance.
   * Intervals and timeouts are cleared when the room is disposed.
   */
  public clock: Clock = new Clock();

  #_roomId: string;
  #_roomName: string;
<<<<<<< HEAD
=======
  #_autoDispose: boolean = true;
  #_onLeaveConcurrent: number = 0; // number of onLeave calls in progress
>>>>>>> 1a7da98c

  /**
   * Maximum number of clients allowed to connect into the room. When room reaches this limit,
   * it is locked automatically. Unless the room was explicitly locked by you via `lock()` method,
   * the room will be unlocked as soon as a client disconnects from it.
   */
  public maxClients: number = Infinity;

  /**
   * Automatically dispose the room when last client disconnects.
   *
   * @default true
   */
  public autoDispose: boolean = true;
  #_autoDispose: boolean;

  /**
   * Frequency to send the room state to connected clients, in milliseconds.
   *
   * @default 50ms (20fps)
   */
  public patchRate: number = DEFAULT_PATCH_RATE;
  #_patchRate: number;
  #_patchInterval: NodeJS.Timeout;

  /**
   * The state instance you provided to `setState()`.
   */
  public state: State;

  /**
   * The presence instance. Check Presence API for more details.
   *
   * @see {@link https://docs.colyseus.io/colyseus/server/presence/|Presence API}
   */
  public presence: Presence;

  /**
   * The array of connected clients.
   *
   * @see {@link https://docs.colyseus.io/colyseus/server/room/#client|Client instance}
   */
  public clients: ClientArray<UserData, AuthData> = new ClientArray();

  /** @internal */
  public _events = new EventEmitter();

  // seat reservation & reconnection
  protected seatReservationTime: number = DEFAULT_SEAT_RESERVATION_TIME;
  protected reservedSeats: { [sessionId: string]: [any, any, boolean?, boolean?] } = {};
  protected reservedSeatTimeouts: { [sessionId: string]: NodeJS.Timeout } = {};

  protected _reconnections: { [reconnectionToken: string]: [string, Deferred] } = {};
  private _reconnectingSessionId = new Map<string, string>();

  private onMessageHandlers: {
    [id: string]: {
      callback: (...args: any[]) => void,
      validate?: (data: unknown) => any,
    }
  } = {
      '__no_message_handler': {
        callback: (client: Client, messageType: string, _: unknown) => {
          const errorMessage = `onMessage for "${messageType}" not registered.`;
          debugAndPrintError(errorMessage);

          if (isDevMode) {
            // send error code to client in development mode
            client.error(ErrorCode.INVALID_PAYLOAD, errorMessage);

          } else {
            // immediately close the connection in production
            client.leave(Protocol.WS_CLOSE_WITH_ERROR, errorMessage);
          }
        }
      }
    };

  private _serializer: Serializer<State> = noneSerializer;
  private _afterNextPatchQueue: Array<[string | Client, IArguments]> = [];

  private _simulationInterval: NodeJS.Timeout;

  private _internalState: RoomInternalState = RoomInternalState.CREATING;
  private _locked: boolean = false;
  private _lockedExplicitly: boolean = false;
  private _maxClientsReached: boolean = false;

  // this timeout prevents rooms that are created by one process, but no client
  // ever had success joining into it on the specified interval.
  private _autoDisposeTimeout: NodeJS.Timeout;

  constructor() {
    this._events.once('dispose', () => {
      this._dispose()
        .catch((e) => debugAndPrintError(`onDispose error: ${(e && e.stack || e.message || e || 'promise rejected')}`))
        .finally(() => this._events.emit('disconnect'));
    });
<<<<<<< HEAD
=======

    /**
     * If `onUncaughtException` is defined, it will automatically catch exceptions
     */
    if (this.onUncaughtException !== undefined) {
      this.#registerUncaughtExceptionHandlers();
    }

    this.setPatchRate(this.patchRate);
    // set default _autoDisposeTimeout
    this.resetAutoDisposeTimeout(this.seatReservationTime);
>>>>>>> 1a7da98c
  }

  /**
   * This method is called by the MatchMaker before onCreate()
   * @internal
   */
  protected __init() {
    if (this.state) {
      this.setState(this.state);
    }

    this.#_autoDispose = this.autoDispose;
    this.#_patchRate = this.patchRate;

    Object.defineProperties(this, {
      autoDispose: {
        enumerable: true,
        get: () => this.#_autoDispose,
        set: (value: boolean) => {
          if (
            value !== this.#_autoDispose &&
            this._internalState !== RoomInternalState.DISPOSING
          ) {
            this.#_autoDispose = value;
            this.resetAutoDisposeTimeout();
          }
        },
      },

      patchRate: {
        enumerable: true,
        get: () => this.#_patchRate,
        set: (milliseconds: number) => {
          this.#_patchRate = milliseconds;
          // clear previous interval in case called setPatchRate more than once
          if (this.#_patchInterval) {
            clearInterval(this.#_patchInterval);
            this.#_patchInterval = undefined;
          }
          if (milliseconds !== null && milliseconds !== 0) {
            this.#_patchInterval = setInterval(() => this.broadcastPatch(), milliseconds);
          }
        },
      },
    });

    // set patch interval, now with the setter
    this.patchRate = this.#_patchRate;

    // set default _autoDisposeTimeout
    this.resetAutoDisposeTimeout(this.seatReservationTime);
  }

  /**
   * The name of the room you provided as first argument for `gameServer.define()`.
   *
   * @returns roomName string
   */
  public get roomName() { return this.#_roomName; }
  /**
   * Setting the name of the room. Overwriting this property is restricted.
   *
   * @param roomName
   */
  public set roomName(roomName: string) {
    if (this.#_roomName) {
      // prevent user from setting roomName after it has been defined.
      throw new ServerError(ErrorCode.APPLICATION_ERROR, "'roomName' cannot be overwritten.");
    }
    this.#_roomName = roomName;
  }

  /**
   * A unique, auto-generated, 9-character-long id of the room.
   * You may replace `this.roomId` during `onCreate()`.
   *
   * @returns roomId string
   */
  public get roomId() { return this.#_roomId; }

  /**
   * Setting the roomId, is restricted in room lifetime except upon room creation.
   *
   * @param roomId
   * @returns roomId string
   */
  public set roomId(roomId: string) {
    if (this._internalState !== RoomInternalState.CREATING && !isDevMode) {
      // prevent user from setting roomId after room has been created.
      throw new ServerError(ErrorCode.APPLICATION_ERROR, "'roomId' can only be overridden upon room creation.");
    }
    this.#_roomId = roomId;
  }

  // Optional abstract methods
  public onBeforePatch?(state: State): void | Promise<any>;
  public onCreate?(options: any): void | Promise<any>;
  public onJoin?(client: Client<UserData, AuthData>, options?: any, auth?: AuthData): void | Promise<any>;
  public onLeave?(client: Client<UserData, AuthData>, consented?: boolean): void | Promise<any>;
  public onDispose?(): void | Promise<any>;

<<<<<<< HEAD
=======
  /**
   * Define a custom exception handler.
   * If defined, all lifecycle hooks will be wrapped by try/catch, and the exception will be forwarded to this method.
   *
   * These methods will be wrapped by try/catch:
   * - `onMessage`
   * - `onAuth` / `onJoin` / `onLeave` / `onCreate` / `onDispose`
   * - `clock.setTimeout` / `clock.setInterval`
   * - `setSimulationInterval`
   *
   * (Experimental: this feature is subject to change in the future - we're currently getting feedback to improve it)
   */
  public onUncaughtException?(error: RoomException<this>, methodName: 'onCreate' | 'onAuth' | 'onJoin' | 'onLeave' | 'onDispose' | 'onMessage' | 'setSimulationInterval' | 'setInterval' | 'setTimeout'): void;

  // TODO: flag as @deprecated on v0.16
  // TOOD: remove instance level `onAuth` on 1.0
  /**
   * onAuth at the instance level will be deprecated in the future.
   * Please use "static onAuth(token, req) instead
   */
>>>>>>> 1a7da98c
  public onAuth(
    client: Client<UserData, AuthData>,
    options: any,
    context: AuthContext
  ): any | Promise<any> {
    return true;
  }

  static async onAuth(
    token: string,
    options: any,
    context: AuthContext
  ): Promise<unknown> {
    return true;
  }

  /**
   * This method is called during graceful shutdown of the server process
   * You may override this method to dispose the room in your own way.
   *
   * Once process reaches room count of 0, the room process will be terminated.
   */
  public onBeforeShutdown() {
    this.disconnect(
      (isDevMode)
        ? Protocol.WS_CLOSE_DEVMODE_RESTART
        : Protocol.WS_CLOSE_CONSENTED
    );
  }

  /**
   * devMode: When `devMode` is enabled, `onCacheRoom` method is called during
   * graceful shutdown.
   *
   * Implement this method to return custom data to be cached. `onRestoreRoom`
   * will be called with the data returned by `onCacheRoom`
   */
  public onCacheRoom?(): any;

  /**
   * devMode: When `devMode` is enabled, `onRestoreRoom` method is called during
   * process startup, with the data returned by the `onCacheRoom` method.
   */
  public onRestoreRoom?(cached?: any): void;

  /**
   * Returns whether the sum of connected clients and reserved seats exceeds maximum number of clients.
   *
   * @returns boolean
   */
  public hasReachedMaxClients(): boolean {
    return (
      (this.clients.length + Object.keys(this.reservedSeats).length) >= this.maxClients ||
      this._internalState === RoomInternalState.DISPOSING
    );
  }

  /**
   * Set the number of seconds a room can wait for a client to effectively join the room.
   * You should consider how long your `onAuth()` will have to wait for setting a different seat reservation time.
   * The default value is 15 seconds. You may set the `COLYSEUS_SEAT_RESERVATION_TIME`
   * environment variable if you'd like to change the seat reservation time globally.
   *
   * @default 15 seconds
   *
   * @param seconds - number of seconds.
   * @returns The modified Room object.
   */
  public setSeatReservationTime(seconds: number) {
    this.seatReservationTime = seconds;
    return this;
  }

  public hasReservedSeat(sessionId: string, reconnectionToken?: string): boolean {
    const reservedSeat = this.reservedSeats[sessionId];

    // seat reservation not found / expired
    if (reservedSeat === undefined) {
      return false;
    }

    if (reservedSeat[3]) {
      // reconnection
      return (
        reconnectionToken &&
        this._reconnections[reconnectionToken]?.[0] === sessionId &&
        this._reconnectingSessionId.has(sessionId)
      );

    } else {
      // seat reservation not consumed
      return reservedSeat[2] === false;
    }
  }

  public checkReconnectionToken(reconnectionToken: string) {
    const sessionId = this._reconnections[reconnectionToken]?.[0];
    const reservedSeat = this.reservedSeats[sessionId];

    if (reservedSeat && reservedSeat[3]) {
      this._reconnectingSessionId.set(sessionId, reconnectionToken);
      return sessionId;

    } else {
      return undefined;
    }
  }

  /**
   * (Optional) Set a simulation interval that can change the state of the game.
   * The simulation interval is your game loop.
   *
   * @default 16.6ms (60fps)
   *
   * @param onTickCallback - You can implement your physics or world updates here!
   *  This is a good place to update the room state.
   * @param delay - Interval delay on executing `onTickCallback` in milliseconds.
   */
  public setSimulationInterval(onTickCallback?: SimulationCallback, delay: number = DEFAULT_SIMULATION_INTERVAL): void {
    // clear previous interval in case called setSimulationInterval more than once
    if (this._simulationInterval) { clearInterval(this._simulationInterval); }

    if (onTickCallback) {
      if (this.onUncaughtException !== undefined) {
        onTickCallback = wrapTryCatch(onTickCallback, this.onUncaughtException.bind(this), SimulationIntervalException, 'setSimulationInterval');
      }

      this._simulationInterval = setInterval(() => {
        this.clock.tick();
        onTickCallback(this.clock.deltaTime);
      }, delay);
    }
  }

  /**
   * @deprecated Use `.patchRate=` instead.
   */
  public setPatchRate(milliseconds: number | null): void {
    this.patchRate = milliseconds;
  }

  public setState(newState: State) {
    this.clock.start();

    if (newState[$changes] !== undefined) {
      this.setSerializer(new SchemaSerializer());

    } else if ($changes === undefined) {
      throw new Error("@colyseus/schema v2 compatibility currently missing (reach out if you need it)");
    }

    this._serializer.reset(newState);

    this.state = newState;
  }

  public setSerializer(serializer: Serializer<State>) {
    this._serializer = serializer;
  }

  public async setMetadata(meta: Partial<Metadata>) {
    if (!this.listing.metadata) {
      this.listing.metadata = meta as Metadata;

    } else {
      for (const field in meta) {
        if (!meta.hasOwnProperty(field)) { continue; }
        this.listing.metadata[field] = meta[field];
      }

      // `MongooseDriver` workaround: persit metadata mutations
      if ('markModified' in this.listing) {
        (this.listing as any).markModified('metadata');
      }
    }

    if (this._internalState === RoomInternalState.CREATED) {
      await this.listing.save();
    }
  }

  public async setPrivate(bool: boolean = true) {
    if (this.listing.private === bool) return;

    this.listing.private = bool;

    if (this._internalState === RoomInternalState.CREATED) {
      await this.listing.save();
    }

    this._events.emit('visibility-change', bool);
  }

  /**
   * Locking the room will remove it from the pool of available rooms for new clients to connect to.
   */
  public async lock() {
    // rooms locked internally aren't explicit locks.
    this._lockedExplicitly = (arguments[0] === undefined);

    // skip if already locked.
    if (this._locked) { return; }

    this._locked = true;

    await this.listing.updateOne({
      $set: { locked: this._locked },
    });

    this._events.emit('lock');
  }

  /**
   * Unlocking the room returns it to the pool of available rooms for new clients to connect to.
   */
  public async unlock() {
    // only internal usage passes arguments to this function.
    if (arguments[0] === undefined) {
      this._lockedExplicitly = false;
    }

    // skip if already locked
    if (!this._locked) { return; }

    this._locked = false;

    await this.listing.updateOne({
      $set: { locked: this._locked },
    });

    this._events.emit('unlock');
  }

  public send(client: Client, type: string | number, message: any, options?: ISendOptions): void;
  public send(client: Client, messageOrType: any, messageOrOptions?: any | ISendOptions, options?: ISendOptions): void {
    logger.warn('DEPRECATION WARNING: use client.send(...) instead of this.send(client, ...)');
    client.send(messageOrType, messageOrOptions, options);
  }

  public broadcast(type: string | number, message?: any, options?: IBroadcastOptions) {
    if (options && options.afterNextPatch) {
      delete options.afterNextPatch;
      this._afterNextPatchQueue.push(['broadcast', arguments]);
      return;
    }

    this.broadcastMessageType(type, message, options);
  }

  /**
   * Broadcast bytes (UInt8Arrays) to a particular room
   */
  public broadcastBytes(type: string | number, message: Uint8Array, options: IBroadcastOptions) {
    if (options && options.afterNextPatch) {
      delete options.afterNextPatch;
      this._afterNextPatchQueue.push(['broadcastBytes', arguments]);
      return;
    }

    this.broadcastMessageType(type as string, message, options);
  }

  /**
   * Checks whether mutations have occurred in the state, and broadcast them to all connected clients.
   */
  public broadcastPatch() {
    if (this.onBeforePatch) {
      this.onBeforePatch(this.state);
    }

    if (!this._simulationInterval) {
      this.clock.tick();
    }

    if (!this.state) {
      return false;
    }

    const hasChanges = this._serializer.applyPatches(this.clients, this.state);

    // broadcast messages enqueued for "after patch"
    this._dequeueAfterPatchMessages();

    return hasChanges;
  }

  public onMessage<T = any>(
    messageType: '*',
    callback: (client: Client<UserData, AuthData>, type: string | number, message: T) => void
  );
  public onMessage<T = any>(
    messageType: string | number,
    callback: (client: Client<UserData, AuthData>, message: T) => void,
    validate?: (message: unknown) => T,
  );
<<<<<<< HEAD
  public onMessage<T = any>(
    messageType: '*' | string | number,
    callback: (...args: any[]) => void,
    validate?: (message: unknown) => T,
  ) {
    this.onMessageHandlers[messageType] = { callback, validate };
=======
  public onMessage(messageType: '*' | string | number, callback: (...args: any[]) => void) {
    this.onMessageHandlers[messageType] = (this.onUncaughtException !== undefined)
      ? wrapTryCatch(callback, this.onUncaughtException.bind(this), OnMessageException, 'onMessage', false, messageType)
      : callback;

>>>>>>> 1a7da98c
    // returns a method to unbind the callback
    return () => delete this.onMessageHandlers[messageType];
  }

  /**
   * Disconnect all connected clients, and then dispose the room.
   *
   * @param closeCode WebSocket close code (default = 4000, which is a "consented leave")
   * @returns Promise<void>
   */
  public disconnect(closeCode: number = Protocol.WS_CLOSE_CONSENTED): Promise<any> {
    // skip if already disposing
    if (this._internalState === RoomInternalState.DISPOSING) {
      return Promise.resolve(`disconnect() ignored: room (${this.roomId}) is already disposing.`);

    } else if (this._internalState === RoomInternalState.CREATING) {
      throw new Error("cannot disconnect during onCreate()");
    }

    this._internalState = RoomInternalState.DISPOSING;
    this.listing.remove();

    this.#_autoDispose = true;

    const delayedDisconnection = new Promise<void>((resolve) =>
      this._events.once('disconnect', () => resolve()));

    // reject pending reconnections
    for (const [_, reconnection] of Object.values(this._reconnections)) {
      reconnection.reject(new Error("disconnecting"));
    }

    let numClients = this.clients.length;
    if (numClients > 0) {
      // clients may have `async onLeave`, room will be disposed after they're fulfilled
      while (numClients--) {
        this._forciblyCloseClient(this.clients[numClients] as Client & ClientPrivate, closeCode);
      }

    } else {
      // no clients connected, dispose immediately.
      this._events.emit('dispose');
    }

    return delayedDisconnection;
  }

  public async ['_onJoin'](client: Client & ClientPrivate, authContext: AuthContext) {
    const sessionId = client.sessionId;

    // generate unique private reconnection token
    client.reconnectionToken = generateId();

    if (this.reservedSeatTimeouts[sessionId]) {
      clearTimeout(this.reservedSeatTimeouts[sessionId]);
      delete this.reservedSeatTimeouts[sessionId];
    }

    // clear auto-dispose timeout.
    if (this._autoDisposeTimeout) {
      clearTimeout(this._autoDisposeTimeout);
      this._autoDisposeTimeout = undefined;
    }

    // get seat reservation options and clear it
    const [joinOptions, authData, isConsumed, isWaitingReconnection] = this.reservedSeats[sessionId];

    //
    // TODO: remove this check on 1.0.0
    // - the seat reservation is used to keep track of number of clients and their pending seats (see `hasReachedMaxClients`)
    // - when we fully migrate to static onAuth(), the seat reservation can be removed immediately here
    // - if async onAuth() is in use, the seat reservation is removed after onAuth() is fulfilled.
    // - mark reservation as "consumed"
    //
    if (isConsumed) {
      throw new ServerError(ErrorCode.MATCHMAKE_EXPIRED, "already consumed");
    }
    this.reservedSeats[sessionId][2] = true; // flag seat reservation as "consumed"
    debugMatchMaking('consuming seat reservation, sessionId: \'%s\'', client.sessionId);

    // share "after next patch queue" reference with every client.
    client._afterNextPatchQueue = this._afterNextPatchQueue;

    // add temporary callback to keep track of disconnections during `onJoin`.
    client.ref['onleave'] = (_) => client.state = ClientState.LEAVING;
    client.ref.once('close', client.ref['onleave']);

    if (isWaitingReconnection) {
      const previousReconnectionToken = this._reconnectingSessionId.get(sessionId);
      if (previousReconnectionToken) {
        this.clients.push(client);
        //
        // await for reconnection:
        // (end user may customize the reconnection token at this step)
        //
        await this._reconnections[previousReconnectionToken]?.[1].resolve(client);

      } else {
        const errorMessage = (process.env.NODE_ENV === 'production')
          ? "already consumed" // trick possible fraudsters...
          : "bad reconnection token" // ...or developers
        throw new ServerError(ErrorCode.MATCHMAKE_EXPIRED, errorMessage);
      }

    } else {
      try {
        if (authData) {
          client.auth = authData;

        } else if (this.onAuth !== Room.prototype.onAuth) {
<<<<<<< HEAD
          client.auth = await this.onAuth(client, joinOptions, authContext);

          if (!client.auth) {
            throw new ServerError(ErrorCode.AUTH_FAILED, 'onAuth failed');
=======
          try {
            client.auth = await this.onAuth(client, joinOptions, req);

            if (!client.auth) {
              throw new ServerError(ErrorCode.AUTH_FAILED, 'onAuth failed');
            }

          } catch (e) {
            // remove seat reservation
            delete this.reservedSeats[sessionId];
            await this._decrementClientCount();
            throw e;
>>>>>>> 1a7da98c
          }
        }

        //
        // On async onAuth, client may have been disconnected.
        //
        if (client.state === ClientState.LEAVING) {
          throw new ServerError(Protocol.WS_CLOSE_GOING_AWAY, 'already disconnected');
        }

        this.clients.push(client);

        //
        // Flag sessionId as non-enumarable so hasReachedMaxClients() doesn't count it
        // (https://github.com/colyseus/colyseus/issues/726)
        //
        Object.defineProperty(this.reservedSeats, sessionId, {
          value: this.reservedSeats[sessionId],
          enumerable: false,
        });

        if (this.onJoin) {
          await this.onJoin(client, joinOptions, client.auth);
        }

        // client left during `onJoin`, call _onLeave immediately.
        // @ts-ignore
        if (client.state === ClientState.LEAVING) {
          throw new Error("early_leave");

        } else {
          // remove seat reservation
          delete this.reservedSeats[sessionId];

          // emit 'join' to room handler
          this._events.emit('join', client);
        }

      } catch (e) {
        await this._onLeave(client, Protocol.WS_CLOSE_GOING_AWAY);

        // remove seat reservation
        delete this.reservedSeats[sessionId];

        // make sure an error code is provided.
        if (!e.code) {
          e.code = ErrorCode.APPLICATION_ERROR;
        }

        throw e;
      }
    }

    // state might already be ClientState.LEAVING here
    if (client.state === ClientState.JOINING) {
      client.ref.removeListener('close', client.ref['onleave']);

      // only bind _onLeave after onJoin has been successful
      client.ref['onleave'] = this._onLeave.bind(this, client);
      client.ref.once('close', client.ref['onleave']);

      // allow client to send messages after onJoin has succeeded.
      client.ref.on('message', this._onMessage.bind(this, client));

      // confirm room id that matches the room name requested to join
      client.raw(getMessageBytes[Protocol.JOIN_ROOM](
        client.reconnectionToken,
        this._serializer.id,
        this._serializer.handshake && this._serializer.handshake(),
      ));
    }
  }

  /**
   * Allow the specified client to reconnect into the room. Must be used inside `onLeave()` method.
   * If seconds is provided, the reconnection is going to be cancelled after the provided amount of seconds.
   *
   * @param previousClient - The client which is to be waiting until re-connection happens.
   * @param seconds - Timeout period on re-connection in seconds.
   *
   * @returns Deferred<Client> - The differed is a promise like type.
   *  This type can forcibly reject the promise by calling `.reject()`.
   */
  public allowReconnection(previousClient: Client, seconds: number | "manual"): Deferred<Client> {
    //
    // Return rejected promise if client has never fully JOINED.
    //
    // (having `_enqueuedMessages !== undefined` means that the client has never been at "ClientState.JOINED" state)
    //
<<<<<<< HEAD
    if ((previousClient as unknown as ClientPrivate)._enqueuedMessages !== undefined) {
      return Deferred.reject('client not joined');
=======
    if (previousClient._enqueuedMessages !== undefined) {
      // @ts-ignore
      return Promise.reject(new Error("not joined"));
>>>>>>> 1a7da98c
    }

    if (seconds === undefined) { // TODO: remove this check
      console.warn("DEPRECATED: allowReconnection() requires a second argument. Using \"manual\" mode.");
      seconds = "manual";
    }

    if (seconds === "manual") {
      seconds = Infinity;
    }

    if (this._internalState === RoomInternalState.DISPOSING) {
<<<<<<< HEAD
      this._disposeIfEmpty(); // gracefully shutting down
      return Deferred.reject('disconnecting');
=======
      // @ts-ignore
      return Promise.reject(new Error("disposing"));
>>>>>>> 1a7da98c
    }

    const sessionId = previousClient.sessionId;
    const reconnectionToken = previousClient.reconnectionToken;

    this._reserveSeat(sessionId, true, previousClient.auth, seconds, true);

    // keep reconnection reference in case the user reconnects into this room.
    const reconnection = new Deferred<Client & ClientPrivate>();
    this._reconnections[reconnectionToken] = [sessionId, reconnection];

    if (seconds !== Infinity) {
      // expire seat reservation after timeout
      this.reservedSeatTimeouts[sessionId] = setTimeout(() =>
        reconnection.reject(false), seconds * 1000);
    }

    const cleanup = () => {
      delete this._reconnections[reconnectionToken];
      delete this.reservedSeats[sessionId];
      delete this.reservedSeatTimeouts[sessionId];
      this._reconnectingSessionId.delete(sessionId);
    };

    reconnection.
      then((newClient) => {
        newClient.auth = previousClient.auth;
        newClient.userData = previousClient.userData;
        previousClient.ref = newClient.ref; // swap "ref" for convenience
        previousClient.state = ClientState.RECONNECTED;
        clearTimeout(this.reservedSeatTimeouts[sessionId]);
        cleanup();
      }).
      catch(() => {
        cleanup();
        this.resetAutoDisposeTimeout();
      });

    return reconnection;
  }

  protected resetAutoDisposeTimeout(timeoutInSeconds: number = 1) {
    clearTimeout(this._autoDisposeTimeout);

    if (!this.#_autoDispose) {
      return;
    }

    this._autoDisposeTimeout = setTimeout(() => {
      this._autoDisposeTimeout = undefined;
      this._disposeIfEmpty();
    }, timeoutInSeconds * 1000);
  }

  private broadcastMessageType(type: number | string, message?: any | Uint8Array, options: IBroadcastOptions = {}) {
    debugMessage("broadcast: %O", message);

    const encodedMessage = (message instanceof Uint8Array)
      ? getMessageBytes.raw(Protocol.ROOM_DATA_BYTES, type, undefined, message)
      : getMessageBytes.raw(Protocol.ROOM_DATA, type, message)

    const except = (typeof (options.except) !== "undefined")
      ? Array.isArray(options.except)
        ? options.except
        : [options.except]
      : undefined;

    let numClients = this.clients.length;
    while (numClients--) {
      const client = this.clients[numClients];

      if (!except || !except.includes(client)) {
        client.enqueueRaw(encodedMessage);
      }
    }
  }

  protected sendFullState(client: Client): void {
    client.raw(this._serializer.getFullState(client));
  }

  protected _dequeueAfterPatchMessages() {
    const length = this._afterNextPatchQueue.length;

    if (length > 0) {
      for (let i = 0; i < length; i++) {
        const [target, args] = this._afterNextPatchQueue[i];

        if (target === "broadcast") {
          this.broadcast.apply(this, args);

        } else {
          (target as Client).raw.apply(target, args);
        }
      }

      // new messages may have been added in the meantime,
      // let's splice the ones that have been processed
      this._afterNextPatchQueue.splice(0, length);
    }
  }

  protected async _reserveSeat(
    sessionId: string,
    joinOptions: any = true,
    authData: any = undefined,
    seconds: number = this.seatReservationTime,
    allowReconnection: boolean = false,
    devModeReconnection?: boolean,
  ) {
    if (!allowReconnection && this.hasReachedMaxClients()) {
      return false;
    }

    this.reservedSeats[sessionId] = [joinOptions, authData, false, allowReconnection];

    if (!allowReconnection) {
      await this._incrementClientCount();

      this.reservedSeatTimeouts[sessionId] = setTimeout(async () => {
        delete this.reservedSeats[sessionId];
        delete this.reservedSeatTimeouts[sessionId];
        await this._decrementClientCount();
      }, seconds * 1000);

      this.resetAutoDisposeTimeout(seconds);
    }

    //
    // isDevMode workaround to allow players to reconnect on devMode
    //
    if (devModeReconnection) {
      this._reconnectingSessionId.set(sessionId, sessionId);
    }

    return true;
  }

  protected _disposeIfEmpty() {
    const willDispose = (
      this.#_onLeaveConcurrent === 0 && // no "onLeave" calls in progress
      this.#_autoDispose &&
      this._autoDisposeTimeout === undefined &&
      this.clients.length === 0 &&
      Object.keys(this.reservedSeats).length === 0
    );

    if (willDispose) {
      this._events.emit('dispose');
    }

    return willDispose;
  }

  protected async _dispose(): Promise<any> {
    this._internalState = RoomInternalState.DISPOSING;

    this.listing.remove();

    let userReturnData;
    if (this.onDispose) {
      userReturnData = this.onDispose();
    }

    if (this.#_patchInterval) {
      clearInterval(this.#_patchInterval);
      this.#_patchInterval = undefined;
    }

    if (this._simulationInterval) {
      clearInterval(this._simulationInterval);
      this._simulationInterval = undefined;
    }

    if (this._autoDisposeTimeout) {
      clearInterval(this._autoDisposeTimeout);
      this._autoDisposeTimeout = undefined;
    }

    // clear all timeouts/intervals + force to stop ticking
    this.clock.clear();
    this.clock.stop();

    return await (userReturnData || Promise.resolve());
  }

  protected _onMessage(client: Client & ClientPrivate, buffer: Buffer) {
    // skip if client is on LEAVING state.
    if (client.state === ClientState.LEAVING) { return; }

    const it: Iterator = { offset: 1 };
    const code = buffer[0];

    if (!buffer) {
      debugAndPrintError(`${this.roomName} (${this.roomId}), couldn't decode message: ${buffer}`);
      return;
    }

    if (code === Protocol.ROOM_DATA) {
      const messageType = (decode.stringCheck(buffer, it))
        ? decode.string(buffer, it)
        : decode.number(buffer, it);
      const messageTypeHandler = this.onMessageHandlers[messageType];

      let message;
      try {
        message = (buffer.byteLength > it.offset)
          ? unpack(buffer.subarray(it.offset, buffer.byteLength))
          : undefined;
        debugMessage("received: '%s' -> %j", messageType, message);

        // custom message validation
        if (messageTypeHandler?.validate !== undefined) {
          message = messageTypeHandler.validate(message);
        }

      } catch (e) {
        debugAndPrintError(e);
        client.leave(Protocol.WS_CLOSE_WITH_ERROR);
        return;
      }

      if (messageTypeHandler) {
        messageTypeHandler.callback(client, message);

      } else {
        (this.onMessageHandlers['*'] || this.onMessageHandlers['__no_message_handler']).callback(client, messageType, message);
      }

    } else if (code === Protocol.ROOM_DATA_BYTES) {
      const messageType = (decode.stringCheck(buffer, it))
        ? decode.string(buffer, it)
        : decode.number(buffer, it);
      const messageTypeHandler = this.onMessageHandlers[messageType];

      let message = buffer.subarray(it.offset, buffer.byteLength);
      debugMessage("received: '%s' -> %j", messageType, message);

      // custom message validation
      if (messageTypeHandler?.validate !== undefined) {
        message = messageTypeHandler.validate(message);
      }

      if (messageTypeHandler) {
        messageTypeHandler.callback(client, message);

      } else {
        (this.onMessageHandlers['*'] || this.onMessageHandlers['__no_message_handler']).callback(client, messageType, message);
      }

    } else if (code === Protocol.JOIN_ROOM && client.state === ClientState.JOINING) {
      // join room has been acknowledged by the client
      client.state = ClientState.JOINED;
      client._joinedAt = this.clock.elapsedTime;

      // send current state when new client joins the room
      if (this.state) {
        this.sendFullState(client);
      }

      // dequeue messages sent before client has joined effectively (on user-defined `onJoin`)
      if (client._enqueuedMessages.length > 0) {
        client._enqueuedMessages.forEach((enqueued) => client.raw(enqueued));
      }
      delete client._enqueuedMessages;

    } else if (code === Protocol.LEAVE_ROOM) {
      this._forciblyCloseClient(client, Protocol.WS_CLOSE_CONSENTED);
    }

  }

  protected _forciblyCloseClient(client: Client & ClientPrivate, closeCode: number) {
    // stop receiving messages from this client
    client.ref.removeAllListeners('message');

    // prevent "onLeave" from being called twice if player asks to leave
    client.ref.removeListener('close', client.ref['onleave']);

    // only effectively close connection when "onLeave" is fulfilled
    this._onLeave(client, closeCode).then(() => client.leave(closeCode));
  }

<<<<<<< HEAD
  protected async _onLeave(client: Client, code?: number): Promise<any> {
    const success = this.clients.delete(client);
=======
  private async _onLeave(client: Client, code?: number): Promise<any> {
    debugMatchMaking('onLeave, sessionId: \'%s\'', client.sessionId);
>>>>>>> 1a7da98c

    // call 'onLeave' method only if the client has been successfully accepted.
    client.state = ClientState.LEAVING;

    if (!this.clients.delete(client)) {
      // skip if client already left the room
      return;
    }

    if (this.onLeave) {
      try {
        this.#_onLeaveConcurrent++;
        await this.onLeave(client, (code === Protocol.WS_CLOSE_CONSENTED));

      } catch (e) {
        debugAndPrintError(`onLeave error: ${(e && e.message || e || 'promise rejected')}`);

      } finally {
        this.#_onLeaveConcurrent--;
      }
    }

    // check for manual "reconnection" flow
    if (this._reconnections[client.reconnectionToken]) {
      this._reconnections[client.reconnectionToken][1].catch(async () => {
        await this._onAfterLeave(client);
      });

      // @ts-ignore (client.state may be modified at onLeave())
    } else if (client.state !== ClientState.RECONNECTED) {
      await this._onAfterLeave(client);
    }
  }

  protected async _onAfterLeave(client: Client) {
    // try to dispose immediately if client reconnection isn't set up.
    const willDispose = await this._decrementClientCount();

    // trigger 'leave' only if seat reservation has been fully consumed
    if (this.reservedSeats[client.sessionId] === undefined) {
      this._events.emit('leave', client, willDispose);
    }
  }

  protected async _incrementClientCount() {
    // lock automatically when maxClients is reached
    if (!this._locked && this.hasReachedMaxClients()) {
      this._maxClientsReached = true;
      this.lock.call(this, true);
    }

    await this.listing.updateOne({
      $inc: { clients: 1 },
      $set: { locked: this._locked },
    });
  }

  protected async _decrementClientCount() {
    const willDispose = this._disposeIfEmpty();

    if (this._internalState === RoomInternalState.DISPOSING) {
      return true;
    }

    // unlock if room is available for new connections
    if (!willDispose) {
      if (this._maxClientsReached && !this._lockedExplicitly) {
        this._maxClientsReached = false;
        this.unlock.call(this, true);
      }

      // update room listing cache
      await this.listing.updateOne({
        $inc: { clients: -1 },
        $set: { locked: this._locked },
      });
    }

    return willDispose;
  }

  #registerUncaughtExceptionHandlers() {
    const onUncaughtException = this.onUncaughtException.bind(this);
    const originalSetTimeout = this.clock.setTimeout;
    this.clock.setTimeout = (cb, timeout, ...args) => {
      return originalSetTimeout.call(this.clock, wrapTryCatch(cb, onUncaughtException, TimedEventException, 'setTimeout'), timeout, ...args);
    };

    const originalSetInterval = this.clock.setInterval;
    this.clock.setInterval = (cb, timeout, ...args) => {
      return originalSetInterval.call(this.clock, wrapTryCatch(cb, onUncaughtException, TimedEventException, 'setInterval'), timeout, ...args);
    };

    if (this.onCreate !== undefined) {
      this.onCreate = wrapTryCatch(this.onCreate.bind(this), onUncaughtException, OnCreateException, 'onCreate', true);
    }

    if (this.onAuth !== undefined) {
      this.onAuth = wrapTryCatch(this.onAuth.bind(this), onUncaughtException, OnAuthException, 'onAuth', true);
    }

    if (this.onJoin !== undefined) {
      this.onJoin = wrapTryCatch(this.onJoin.bind(this), onUncaughtException, OnJoinException, 'onJoin', true);
    }

    if (this.onLeave !== undefined) {
      this.onLeave = wrapTryCatch(this.onLeave.bind(this), onUncaughtException, OnLeaveException, 'onLeave', true);
    }

    if (this.onDispose !== undefined) {
      this.onDispose = wrapTryCatch(this.onDispose.bind(this), onUncaughtException, OnDisposeException, 'onDispose');
    }
  }

}<|MERGE_RESOLUTION|>--- conflicted
+++ resolved
@@ -11,26 +11,15 @@
 import { SchemaSerializer } from './serializer/SchemaSerializer.js';
 import { Serializer } from './serializer/Serializer.js';
 
-<<<<<<< HEAD
-import { ErrorCode, getMessageBytes, Protocol } from './Protocol.js';
-import { Deferred, generateId } from './utils/Utils.js';
+import { ErrorCode, getMessageBytes, Protocol } from './Protocol';
+import { Deferred, generateId, wrapTryCatch } from './utils/Utils.js';
 import { isDevMode } from './utils/DevMode.js';
 
-import { debugAndPrintError, debugMessage } from './Debug.js';
+import { debugAndPrintError, debugMatchMaking, debugMessage } from './Debug.js';
+import { RoomCache } from './matchmaker/driver/api.js';
 import { ServerError } from './errors/ServerError.js';
-import { RoomCache } from './matchmaker/driver/local/LocalDriver.js';
-import { AuthContext, Client, ClientArray, ClientPrivate, ClientState, ISendOptions } from './Transport.js';
-=======
-import { ErrorCode, getMessageBytes, Protocol } from './Protocol';
-import { Deferred, generateId, wrapTryCatch } from './utils/Utils';
-import { isDevMode } from './utils/DevMode';
-
-import { debugAndPrintError, debugMatchMaking, debugMessage } from './Debug';
-import { ServerError } from './errors/ServerError';
-import { RoomListingData } from './matchmaker/driver';
-import { Client, ClientArray, ClientState, ISendOptions } from './Transport';
-import { OnAuthException, OnCreateException, OnDisposeException, OnJoinException, OnLeaveException, OnMessageException, RoomException, SimulationIntervalException, TimedEventException } from './errors/RoomExceptions';
->>>>>>> 1a7da98c
+import { AuthContext, Client, ClientPrivate, ClientArray, ClientState, ISendOptions } from './Transport';
+import { OnAuthException, OnCreateException, OnDisposeException, OnJoinException, OnLeaveException, OnMessageException, RoomException, SimulationIntervalException, TimedEventException } from './errors/RoomExceptions.js';
 
 const DEFAULT_PATCH_RATE = 1000 / 20; // 20fps (50ms)
 const DEFAULT_SIMULATION_INTERVAL = 1000 / 60; // 60fps (16.66ms)
@@ -50,12 +39,9 @@
   DISPOSING = 2,
 }
 
-<<<<<<< HEAD
-=======
 export type ExtractUserData<T> = T extends ClientArray<infer U> ? U : never;
 export type ExtractAuthData<T> = T extends ClientArray<infer _, infer U> ? U : never;
 
->>>>>>> 1a7da98c
 /**
  * A Room class is meant to implement a game session, and/or serve as the communication channel
  * between a group of clients.
@@ -90,11 +76,7 @@
 
   #_roomId: string;
   #_roomName: string;
-<<<<<<< HEAD
-=======
-  #_autoDispose: boolean = true;
   #_onLeaveConcurrent: number = 0; // number of onLeave calls in progress
->>>>>>> 1a7da98c
 
   /**
    * Maximum number of clients allowed to connect into the room. When room reaches this limit,
@@ -193,8 +175,6 @@
         .catch((e) => debugAndPrintError(`onDispose error: ${(e && e.stack || e.message || e || 'promise rejected')}`))
         .finally(() => this._events.emit('disconnect'));
     });
-<<<<<<< HEAD
-=======
 
     /**
      * If `onUncaughtException` is defined, it will automatically catch exceptions
@@ -202,11 +182,6 @@
     if (this.onUncaughtException !== undefined) {
       this.#registerUncaughtExceptionHandlers();
     }
-
-    this.setPatchRate(this.patchRate);
-    // set default _autoDisposeTimeout
-    this.resetAutoDisposeTimeout(this.seatReservationTime);
->>>>>>> 1a7da98c
   }
 
   /**
@@ -308,8 +283,6 @@
   public onLeave?(client: Client<UserData, AuthData>, consented?: boolean): void | Promise<any>;
   public onDispose?(): void | Promise<any>;
 
-<<<<<<< HEAD
-=======
   /**
    * Define a custom exception handler.
    * If defined, all lifecycle hooks will be wrapped by try/catch, and the exception will be forwarded to this method.
@@ -324,13 +297,6 @@
    */
   public onUncaughtException?(error: RoomException<this>, methodName: 'onCreate' | 'onAuth' | 'onJoin' | 'onLeave' | 'onDispose' | 'onMessage' | 'setSimulationInterval' | 'setInterval' | 'setTimeout'): void;
 
-  // TODO: flag as @deprecated on v0.16
-  // TOOD: remove instance level `onAuth` on 1.0
-  /**
-   * onAuth at the instance level will be deprecated in the future.
-   * Please use "static onAuth(token, req) instead
-   */
->>>>>>> 1a7da98c
   public onAuth(
     client: Client<UserData, AuthData>,
     options: any,
@@ -626,20 +592,16 @@
     callback: (client: Client<UserData, AuthData>, message: T) => void,
     validate?: (message: unknown) => T,
   );
-<<<<<<< HEAD
   public onMessage<T = any>(
     messageType: '*' | string | number,
     callback: (...args: any[]) => void,
     validate?: (message: unknown) => T,
   ) {
-    this.onMessageHandlers[messageType] = { callback, validate };
-=======
-  public onMessage(messageType: '*' | string | number, callback: (...args: any[]) => void) {
     this.onMessageHandlers[messageType] = (this.onUncaughtException !== undefined)
-      ? wrapTryCatch(callback, this.onUncaughtException.bind(this), OnMessageException, 'onMessage', false, messageType)
-      : callback;
-
->>>>>>> 1a7da98c
+      ? { validate, callback: wrapTryCatch(callback, this.onUncaughtException.bind(this), OnMessageException, 'onMessage', false, messageType) }
+      : { validate, callback };
+
+
     // returns a method to unbind the callback
     return () => delete this.onMessageHandlers[messageType];
   }
@@ -750,14 +712,8 @@
           client.auth = authData;
 
         } else if (this.onAuth !== Room.prototype.onAuth) {
-<<<<<<< HEAD
-          client.auth = await this.onAuth(client, joinOptions, authContext);
-
-          if (!client.auth) {
-            throw new ServerError(ErrorCode.AUTH_FAILED, 'onAuth failed');
-=======
           try {
-            client.auth = await this.onAuth(client, joinOptions, req);
+            client.auth = await this.onAuth(client, joinOptions, authContext);
 
             if (!client.auth) {
               throw new ServerError(ErrorCode.AUTH_FAILED, 'onAuth failed');
@@ -768,7 +724,6 @@
             delete this.reservedSeats[sessionId];
             await this._decrementClientCount();
             throw e;
->>>>>>> 1a7da98c
           }
         }
 
@@ -794,8 +749,7 @@
           await this.onJoin(client, joinOptions, client.auth);
         }
 
-        // client left during `onJoin`, call _onLeave immediately.
-        // @ts-ignore
+        // @ts-ignore: client left during `onJoin`, call _onLeave immediately.
         if (client.state === ClientState.LEAVING) {
           throw new Error("early_leave");
 
@@ -858,14 +812,9 @@
     //
     // (having `_enqueuedMessages !== undefined` means that the client has never been at "ClientState.JOINED" state)
     //
-<<<<<<< HEAD
     if ((previousClient as unknown as ClientPrivate)._enqueuedMessages !== undefined) {
-      return Deferred.reject('client not joined');
-=======
-    if (previousClient._enqueuedMessages !== undefined) {
       // @ts-ignore
       return Promise.reject(new Error("not joined"));
->>>>>>> 1a7da98c
     }
 
     if (seconds === undefined) { // TODO: remove this check
@@ -878,13 +827,8 @@
     }
 
     if (this._internalState === RoomInternalState.DISPOSING) {
-<<<<<<< HEAD
-      this._disposeIfEmpty(); // gracefully shutting down
-      return Deferred.reject('disconnecting');
-=======
       // @ts-ignore
       return Promise.reject(new Error("disposing"));
->>>>>>> 1a7da98c
     }
 
     const sessionId = previousClient.sessionId;
@@ -1168,13 +1112,8 @@
     this._onLeave(client, closeCode).then(() => client.leave(closeCode));
   }
 
-<<<<<<< HEAD
   protected async _onLeave(client: Client, code?: number): Promise<any> {
-    const success = this.clients.delete(client);
-=======
-  private async _onLeave(client: Client, code?: number): Promise<any> {
     debugMatchMaking('onLeave, sessionId: \'%s\'', client.sessionId);
->>>>>>> 1a7da98c
 
     // call 'onLeave' method only if the client has been successfully accepted.
     client.state = ClientState.LEAVING;
@@ -1217,6 +1156,7 @@
     if (this.reservedSeats[client.sessionId] === undefined) {
       this._events.emit('leave', client, willDispose);
     }
+
   }
 
   protected async _incrementClientCount() {
