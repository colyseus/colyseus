/**
 * When you need to scale your server on multiple processes and/or machines, you'd need to provide
 * the Presence option to the Server. The purpose of Presence is to allow communicating and
 * sharing data between different processes, specially during match-making.
 *
 * - Local presence - This is the default option. It's meant to be used when you're running Colyseus in
 *  a single process.
 * - Redis presence - Use this option when you're running Colyseus on multiple processes and/or machines.
 *
 * @default Local presence
 */
export interface Presence {
    /**
     * Subscribes to the given topic. The callback will be triggered whenever a message is published on topic.
     *
     * @param topic - Topic name.
     * @param callback - Callback to trigger on subscribing.
     */
    subscribe(topic: string, callback: Function): Promise<this>;
    /**
     * Unsubscribe from given topic.
     *
     * @param topic - Topic name.
     * @param callback - Callback to trigger on topic unsubscribing.
     */
    unsubscribe(topic: string, callback?: Function): Promise<this>;

    /**
     * Posts a message to given topic.
     *
     * @param topic - Topic name.
     * @param data - Message body/object.
     */
    publish(topic: string, data: any): Promise<this>;

    /**
     * Returns if key exists.
     *
     * @param roomId
     */
    exists(roomId: string): Promise<boolean>;

    /**
     * Set key to hold the string value and set key to timeout after a given number of seconds.
     *
     * @param key - Identifier.
     * @param value - Message body/object.
     * @param seconds - Timeout value.
     */
    setex(key: string, value: string, seconds: number): Promise<string>;

    /**
     * Get the value of key.
     *
     * @param key - Identifier.
     */
    get(key: string): Promise<string>;

    /**
     * Removes the specified key.
     *
     * @param key - Identifier of the object to removed.
     */
    del(key: string): Promise<number>;

    /**
     * Add the specified members to the set stored at key. Specified members that are already
     * a member of this set are ignored. If key does not exist, a new set is created before
     * adding the specified members.
     *
     * @param key - Name/Identifier of the set.
     * @param value - Message body/object.
     */
    sadd(key: string, value: any): Promise<number>;

    /**
     * Returns all the members of the set value stored at key.
     *
     * @param key - Name/Identifier of the set.
     */
    smembers(key: string): Promise<string[]>;

    /**
     * Returns if member is a member of the set stored at key.
     *
     * @param key - Name/Identifier of the set.
     * @param field - Key value within the set.
     * @returns `1` if the element is a member of the set else `0`.
     */
    sismember(key: string, field: string): Promise<number>;

    /**
     * Remove the specified members from the set stored at key. Specified members that are not a
     * member of this set are ignored. If key does not exist, it is treated as an empty set
     * and this command returns 0.
     *
     * @param key -  Name/Identifier of the set.
     * @param value - Key value within the set.
     */
    srem(key: string, value: any): Promise<number>;

    /**
     * Returns the set cardinality (number of elements) of the set stored at key.
     *
     * @param key -  Name/Identifier of the set.
     */
    scard(key: string): Promise<number>;

    /**
     * Returns the members of the set resulting from the intersection of all the given sets.
     *
     * @param keys - Key values within the set.
     */
    sinter(...keys: string[]): Promise<string[]>;

    /**
     * Sets field in the hash stored at key to value. If key does not exist, a new key holding a hash is created.
     * If field already exists in the hash, it is overwritten.
     */
<<<<<<< HEAD
    hset(key: string, field: string, value: string): Promise<number>;
=======
    hset(key: string, field: string, value: string);
>>>>>>> 072c3329

    /**
     * Increments the number stored at field in the hash stored at key by increment. If key does not exist, a new key
     * holding a hash is created. If field does not exist the value is set to 0 before the operation is performed.
     */
<<<<<<< HEAD
    hincrby(key: string, field: string, value: number): Promise<number>;
=======
    hincrby(key: string, field: string, value: number): number | Promise<number>;
>>>>>>> 072c3329

    /**
     * Returns the value associated with field in the hash stored at key.
     */
    hget(key: string, field: string): Promise<string>;

    /**
     * Returns all fields and values of the hash stored at key.
     */
    hgetall(key: string): Promise<{ [key: string]: string }>;

    /**
     * Removes the specified fields from the hash stored at key. Specified fields that do not exist within
     * this hash are ignored. If key does not exist, it is treated as an empty hash and this command returns 0.
     */
<<<<<<< HEAD
    hdel(key: string, field: string): Promise<number>;
=======
    hdel(key: string, field: string);
>>>>>>> 072c3329

    /**
     * Returns the number of fields contained in the hash stored at key
     */
    hlen(key: string): Promise<number>;

    /**
     * Increments the number stored at key by one. If the key does not exist, it is set to 0 before performing
     * the operation. An error is returned if the key contains a value of the wrong type or
     * contains a string that can not be represented as integer. This operation is limited to 64-bit signed integers.
     */
    incr(key: string): Promise<number>;

    /**
     * Decrements the number stored at key by one. If the key does not exist, it is set to 0 before performing
     * the operation. An error is returned if the key contains a value of the wrong type or contains a string
     * that can not be represented as integer. This operation is limited to 64-bit signed integers.
     */
    decr(key: string): Promise<number>;

    shutdown(): Promise<void>;
}<|MERGE_RESOLUTION|>--- conflicted
+++ resolved
@@ -117,21 +117,13 @@
      * Sets field in the hash stored at key to value. If key does not exist, a new key holding a hash is created.
      * If field already exists in the hash, it is overwritten.
      */
-<<<<<<< HEAD
     hset(key: string, field: string, value: string): Promise<number>;
-=======
-    hset(key: string, field: string, value: string);
->>>>>>> 072c3329
 
     /**
      * Increments the number stored at field in the hash stored at key by increment. If key does not exist, a new key
      * holding a hash is created. If field does not exist the value is set to 0 before the operation is performed.
      */
-<<<<<<< HEAD
-    hincrby(key: string, field: string, value: number): Promise<number>;
-=======
     hincrby(key: string, field: string, value: number): number | Promise<number>;
->>>>>>> 072c3329
 
     /**
      * Returns the value associated with field in the hash stored at key.
@@ -147,11 +139,7 @@
      * Removes the specified fields from the hash stored at key. Specified fields that do not exist within
      * this hash are ignored. If key does not exist, it is treated as an empty hash and this command returns 0.
      */
-<<<<<<< HEAD
     hdel(key: string, field: string): Promise<number>;
-=======
-    hdel(key: string, field: string);
->>>>>>> 072c3329
 
     /**
      * Returns the number of fields contained in the hash stored at key
