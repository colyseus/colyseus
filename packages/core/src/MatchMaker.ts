--- conflicted
+++ resolved
@@ -46,8 +46,6 @@
 export let driver: MatchMakerDriver;
 export let selectProcessIdToCreateRoom: SelectProcessIdCallback;
 
-<<<<<<< HEAD
-=======
 /**
  * Whether health checks are enabled or not. (default: true)
  *
@@ -61,8 +59,6 @@
   enableHealthChecks = value;
 }
 
-export let isGracefullyShuttingDown: boolean; // TODO: remove me on 1.0, use 'state' instead
->>>>>>> 47cbbf72
 export let onReady: Deferred = new Deferred(); // onReady needs to be immediately available to @colyseus/auth integration.
 
 export enum MatchMakerState {
